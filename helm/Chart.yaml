--- conflicted
+++ resolved
@@ -3,8 +3,4 @@
 description: A Helm chart for the Superblocks On-Prem Agent
 name: superblocks-agent
 type: application
-<<<<<<< HEAD
-version: 1.0.0
-=======
-version: 0.73.0
->>>>>>> 712e660e
+version: 1.0.0